
\chapter{Classification}
\label{ch:capitolo3}
Classification was performed on the available training set using three different algorithms: K-NN (\textit{K-Nearest Neighbours}), Naïve Bayes and Decision Tree.
A binary classification task and a multiclass one were performed, respectively using the target variables \texttt{has\_LowEngagement} and \texttt{titleType}.
These were chosen because of their importance in terms of semantic meaning, and centrality in the dataset's structure.
%%%%%%%%%%%%%%%%%%%%%%%%%%%%%%%%%%%%%%%%%%%%%%%%%% DA VEDERE SE METTERE SOLO QUESTO AL POSTO CHE IN OGNUNA DELLE SEZIONI%%%%%%%%%%%%%%%%%%%%%%%%%%%%%%%%%%%%%%%%%%%%%%%%%
% For K-NN and Naïve Bayes, a portion of the training set (referred to as the validation set) was used to select the best hyperparameters for the first model (used as an external validation 
% after internal cross-validation with RandomizedSearch) and to choose the best feature set for the second one. 
% Instead, to identify the optimal hyperparameters for Decision Tree, a Randomized Search was performed
% using Repeated Stratified 5-Fold Cross-Validation with 10 repeats on the training set for binary classification, and 5 repeats for multiclass classification, both optimized for the macro-averaged F1-score.\\

% After training, the models were evaluated on the test set using standard performance metrics. 

%%%%%%%%%%%%%%%%%%%%%%%%%%%%%%%%%%%%%%%%%%%%%%%%%%%%%%%%%%%%%%%%%%%%%%%%%%%%%%%%%%%%%%%%%%%%%%%%%%%%%%%%%%%%%%%%%%%%%%%%%%%%%%%%%%%%%%%%%%%
\section{Binary classification}\label{sec:binary_classification}
The binary target variable used in this task, \texttt{has\_LowEngagement}, was specifically defined for this purpose. 
It identifies records where the \texttt{numVotes} attribute is less than 100.\\
An analysis of semantically related features was run to decide whether to discard any.
\texttt{userReviewsTotal} has a 75\% correlation with
\texttt{numVotes}, while \texttt{criticReviewsTotal} has 67\% correlation.
Due to its semantic similarity with \texttt{numVotes}, \texttt{userReviewsTotal} was discarded for this task.
In contrast, \texttt{criticReviewsTotal} was retained as it was deemed to provide distinct and complementary information. 
Moreover, its correlation with other features was not considered sufficiently high to make the problem trivial.
An important aspect of the chosen binary classification task is the class imbalance, with 10287 records in the training set
belonging to the \textit{Low Engagement} class and 4668 to \textit{High Engagement}.
This imbalance was taken into account during model training and evaluation, with a focus on
macro-averaged F1-score to mitigate its impact on the results.

\subsection{K-NN - Binary Classification}
The features used for the K-NN algorithm were normalized, as the model is sensitive to unscaled values: log-transformation (when needed) and \texttt{StandardScaler} were applied to data. 
Then, to perform this task, care was taken in selecting the appropriate type and amount of features to avoid unnecessary increased dimensionality.
\begin{wrapfigure}{r}{0.40\textwidth}
    \centering
    \includegraphics[width=0.30\textwidth]{plots/knn_binary_confmatrix.png}
    \caption{K-NN binary classification}
    \label{fig:binary_knn_confusion_matrix}
\end{wrapfigure}

For example, only \texttt{countryOfOrigin\_freq\_enc} was used instead of including all 7 \texttt{countryOfOrigin\_[continent code]} attributes. 
The remaining variables of the dataset were maintained as they offered diverse and non-redundant insights.\\
For this algorithm, a portion of the training set was held out as a validation set to enable external validation after internal cross-validation. 
A randomized hyperparameter search was indeed performed on the reduced training set, with each configuration evaluated using stratified 5-fold cross-validation. 
The objective was to identify the optimal value of \textit{k} and explore additional algorithm parameters. 
The configuration that achieved the highest accuracy on the selected feature set is: \texttt{weights:'uniform', n\_neighbors:9, metric:'cityblock'}. \\

The resulting model shows solid performance, achieving a test accuracy of 0.85. As expected, it performs better on the \textit{Low Engagement} class, with a high recall (0.94) and F1-score (0.89). 
In contrast, the \textit{High Engagement} class is more challenging for the model; while precision is reasonable (0.83), recall (0.65) indicates that a significant number of instances are misclassified as 
\textit{Low Engagement}.
This analysis is reflected in the confusion matrix in Figure~\ref{fig:binary_knn_confusion_matrix}, where 550 out of 1561 \textit{High Engagement} samples were incorrectly labeled as \textit{Low Engagement}.
In general, the macro average F1-score of 0.81 suggests that the model maintains a balanced performance across both classes.



\subsection{Naïve Bayes - Binary Classification}

\begin{wrapfigure}{l}{0.40\textwidth}
    \centering
    \includegraphics[width=0.30\textwidth]{plots/nb_binary_confmatrix.png}
    \caption{NB binary classification}
    \label{fig:nb_binary}
\end{wrapfigure}
For Naïve Bayes, a validation set was used to select the best feature set. Two variants of the algorithm were evaluated: GaussianNB and CategoricalNB. 
However, skewed distribution of continuous attributes and the relevance of discrete features (e.g., genres), made GaussianNB less suitable 
for the task, resulting in a slightly lower performance in terms of accuracy and classification of underrepresented classes. 
Therefore, only CategoricalNB results are reported. 
To apply CategoricalNB, continuous features were discretized using meaningful bins, and each \texttt{countryOfOrigin\_[continent code]} feature was binarized (0/$>$0) to maintain only the significant information; 
however, only \texttt{is\_from\_America\_bin} and \texttt{is\_from\_Europe\_bin} were used. All features were encoded with OrdinalEncoder as required.
The model achieved an overall accuracy of 0.83: a solid outcome for a binary classification task considering the simplicity of the algorithm.\\

However, differences between classes emerged: the \textit{Low Engagement} class performed better, with a precision of 0.87, a recall of 0.89, and an F1-score of 0.88.
On the other hand, the model struggled more in identifying \textit{High Engagement} examples, as confirmed by the low recall for that class (0.70) and by the 481 false 
negatives in the confusion matrix (Figure~\ref{fig:nb_binary}). The macro average F1-score of 0.80 actually indicates a good balance overall.


% \begin{figure}[H]
%     \centering
%     \includegraphics[width=0.30\linewidth]{plots/nb_binary_confmatrix.png}
%     \captionsetup{justification=centering, width=0.9\linewidth}
%     \caption{Naïve Bayes binary classification}
%     \label{fig:nb_binary}
% \end{figure}


\subsection{Decision Tree - Binary Classification}
For explainability purposes, features were not normalized nor transformed for the Decision Tree model,
as it does not require such preprocessing because it's not based on distance measures, but rather on
decision thresholds.\\
To identify the optimal hyperparameters, a Randomized Search was performed
using Repeated Stratified 5-Fold Cross-Validation with 10 repeats on the training set, optimized for
the macro-averaged F1-score.
The best configuration found used Gini index as the splitting criterion,
a maximum tree depth of 26, and a minimum of 3 samples per leaf.
The obtained decision tree is shown in Figure~\ref{fig:binary_dt}.
\begin{figure}[H]
    \centering
    \includegraphics[width=0.8\linewidth]{plots/binary_dt.png}
    \captionsetup{justification=centering, width=0.9\linewidth}
    \caption{Decision Tree for binary classification}
    \label{fig:binary_dt}
\end{figure}

Unsurprisingly, the most important feature for the model was \texttt{criticReviewsTotal},
which amounted to 0.6 in the feature importance ranking. The 3 following important
features were \texttt{totalCredits} (0.15), \texttt{totalMedia} (0.10) and \texttt{numRegions} (0.09).
<<<<<<< HEAD
These four features take up around 93\% of the total feature importance, and are all present in the first
two splits shown in the Decision Tree.
=======
These four take up around 93\% of the total feature importance, and are all present in the first
two splits shown in the Decision Tree.\\
>>>>>>> 687555f6
% Classification performance is summarized in Table~\ref{tab:binary_classification_report}.

% \begin{table}[H]
%     \centering
%     \begin{tabular}{lcccc}
%         \toprule
%         \bf{Class} & \bf{Precision} & \bf{Recall} & \bf{F1-score} & \bf{Support} \\
%         \midrule
%         \bf{Low engagement} & 0.86 & 0.90 & 0.88 & 3416 \\
%         \bf{High engagement} & 0.75 & 0.69 & 0.72 & 1561 \\
%         \midrule
%         \bf{Macro avg} & 0.81 & 0.79 & 0.80 & \\
%         \bf{Weighted avg} & 0.83 & 0.83 & 0.83 & \\
%         \midrule
%         % & & \textbf{Train} & \textbf{Test} & \\
%         % \midrule
%         \bf{ROC AUC} & & & 0.87 & \\
%         \bf{Accuracy}  &  & & 0.83 & \\
%         \bottomrule
%     \end{tabular}
%     \caption{Classification report for binary classification}
%     \label{tab:binary_classification_report}
% \end{table}
Train performance was overall similar to the test one; in particular, the respective accuracies
were of 0.83 and 0.84, and macro-F1 scores were 0.82 and 0.80.
In any case, post-pruning was tested, but did not yield any performance improvement, and was therefore
not applied.
The \textit{High Engagement} class showed low recall values (0.71 on train set, 0.68 on test set).
This might be a consequence of class imbalance, as well as poor separability of the two classes.
This assumption is further supported by the
precision scores of the class (0.78 on train, 0.75 on test).

% \begin{figure}[H]
%     \begin{minipage}{0.58\textwidth}
        % Figure~\ref{fig:conf_matr_binary_dt} shows the confusion matrix for the obtained
        % Decision Tree, with results regarding the test set.
        % As can be seen, a significant number of \textit{High Engagement} records was misclassified,
        % leading to a low Recall for that class.
        % This might be a consequence of class imbalance, as well as the possible presence
        % of noise in the data. It's also possible that the two classes are not well separated, leading
        % the model to prioritize the predominant class.\\
%     \end{minipage}
%     \hfill
%     \begin{minipage}{0.38\textwidth}
%         \includegraphics[width=\linewidth]{plots/binary_dt_confusion_matrix.png}
%         \captionsetup{justification=centering, width=0.9\linewidth}
%         \caption{Confusion matrix for binary classification}
%         \label{fig:conf_matr_binary_dt}
%     \end{minipage}
% \end{figure}

\subsection{Model Comparison - Binary Classification}
After applying the three algorithms to the binary classification task, it emerged that all models struggle to identify the minority class, 
\textit{High Engagement}, leading to lower recall values: 0.65 for K-NN, 0.70 for Naïve Bayes, and 0.69 for Decision Tree. 
This is confirmed by the confusion matrices, where it appears that many \textit{High Engagement} records are misclassified as \textit{Low Engagement}.\\

Among the models, K-NN handled the minority class best in terms of precision (0.83) and F1-score (0.73). 
However, the fact that Naïve Bayes performed the highest in terms of recall (0.70) makes it a more valid alternative in scenarios where preventing 
high-engagement titles from being misclassified as low-engagement ones is a priority. In general, Decision Tree show similar performances to Naïve Bayes for all metrics
In conclusion, K-NN is still considered the most efficient model for this task, as it also achieves the highest overall accuracy, 
the best macro-average F1-score and the most balanced results across both classes. 
The macro-average ROC AUC scores for all three models are also quite similar, with K-NN showing the highest value (0.89), 
followed by Naïve Bayes (0.88) and Decision Tree (0.87).
A summary of the results of the best model is presented in Table~\ref{tab:best_model_binary_classification}.

% After having performed the task using the three algorithms, some interesting aspects emerged.
% As expected, all the models, to a different extent, struggle to identify the minority class, \textit{High Engagement}, resuling in lower recall values
% - 0.65 for K-NN, 0.70 for Naïve Bayes, and 0.68 for Decision Tree.
% This is evident in the confusion matrices, where a significant number of \textit{High Engagement} records are misclassified as \textit{Low Engagement}.
% In particular, K-NN handled the minority class the best in terms of precision and F1-score, achieving respectively 0.83 and 0.73.
% However, the fact that Naïve Bayes performed better in terms of recall (0.70) makes it a more valid alternative
% in scenarios where preventing high-engagement titles from being misclassified as low-engagement ones is a priority.
% Decision Tree are located in the middle, showing similar performances to Naïve Bayes, but having a slightly lower recall.
% In conclusion, considering all these aspects, K-NN is still considered the most efficient model for this task, as it also performs best globally. 
% In the table~\ref{tab:best_model_binary_classification} its overall results are summarized.
\begin{table}[H]
    \centering
    \begin{tabular}{cccccc}
        \toprule
        \bf{} & \bf{Accuracy} & \bf{Precision Macro Avg} & \bf{Recall Macro Avg} & \bf{F1-score Macro Avg} & \bf{AUC} \\
        \midrule
        \textbf{K-NN} & 0.85 & 0.84 & 0.79 & 0.81 & 0.89\\
        \bottomrule
    \end{tabular}
    \caption{Overall metrics - K-NN}
    \label{tab:best_model_binary_classification}
\end{table}





% \begin{table}[H]
%     \centering
%     \begin{tabular}{lcccccc}
%         \toprule
%         \bf{Model} & \bf{Precision} & \bf{Recall} & \bf{F1-score} & \bf{Accuracy} \\
%         \midrule
%         K-NN (Low Eng) & 0.83 & 0.65 & 0.72 & 0.85 \\
%         K-NN (High Eng) & 0.87 & 0.94 & 0.89 & 0.85 \\
%         \midrule
%         Naïve Bayes (Low Eng) & 0.74 & 0.70 & 0.72 & 0.83 \\
%         Naïve Bayes (High Eng) & 0.87 & 0.89 & 0.88 & 0.83 \\
%         \midrule    
%         Decision Tree (Low Eng) & 0.86 & 0.90 & 0.88 & 0.84 \\
%         Decision Tree (High Eng) & 0.75 & 0.68 & 0.72 & 0.84 \\
%         \bottomrule
%     \end{tabular}
%     \caption{Binary classification - performance comparison}
%     \label{tab:binary_classification_comparison}
% \end{table}





%%%%%%%%%%%%%%%%%%%%%%%%%%%%%%%%%%%%%%%%%%%%%%%%%%%%%%%%%%%%%%%%%%%%%%%%%%%%%%%%%%%%%%%%%%%%%%%%%%%%%%%%%%%%%5555
\section{Multiclass classification}\label{sec:multiclass_classification}
Among the multiclass features in the training set, \texttt{titleType} was selected as the target variable
for this task, due to its relevance within the dataset. Because of their strong correlation with
\texttt{titleType}, the feature \texttt{canHaveEpisodes} and the genre \textit{Short} were excluded from the
feature set. Furthermore, since the primary imputation method for missing values in \texttt{runtimeMinutes}
relied on information from the chosen target variable, these values were re-imputed to avoid data leakage.
Specifically, missing entries were filled by sampling from the overall distribution of
\texttt{runtimeMinutes}, without referencing \texttt{titleType} itself. 
For the same reason, outliers detected by observing the distribution of \texttt{runtimeMinutes} were removed, 
and not the ones based on \texttt{titleType} (see subsection 1.3.2).\\

One final point to note is the imbalance in the target feature (previously shown in
figure~\ref{fig:titleType_distrib}), which was explicitly taken into account
during the design of the models. As for the binary classification task, macro-averaged F1-score was
a key metric for model evaluation, as it provides a balance between each class's precision and recall.




% This feature was created to impute the missing values of the original \texttt{runtimeMinutes} variable,
% but without using the median value according to the titleType. Instead, the missing values were imputed using the help of two variables: \texttt{canHaveEpisodes} and \texttt{is\_Short}
% (as one of the resulting variables of the multi-label one-hot encoding process of the \texttt{genres} attribute).
% In particular, 
% \textbf{SCRIVERE COME E' STATA IMPUTATA NO\_TT - con canhaveepisodes e is\_short preso dai generi}.
% This approach prevents a significant error, as it would be methodologically incorrect to use \texttt{titleType}-based 
% imputation for an attribute when \texttt{titleType} itself is the target variable to predict.
\subsection{K-NN - Multiclass Classification}
% For the multiclass classification task using the K-NN algorithm, the inclusion of a broad set of 
% features is necessary and justified, as it was found to help the model to better distinguish between 
% underrepresented classes - even if the results in their classification are not optimal. 
% Even though the choice of keeping those classes lowers the overall performance (accuracy) of the model, 
% it is a trade-off in favor of larger coverage and sensitivity across all classes.\\
% The hyperparameter tuning strategy that was employed is the same as in binary classification with K-NN. 
% The configuration that achieved the best performances is: \texttt{{weights:'uniform', n\_neighbors:12, metric:'cityblock'}}.\\ 
% As expected, the model shows mixed performances across the different classes. 
% The overall test accuracy reaches 0.76, which is a respectable result for a multiclass problem. 
% However, since accuracy is a global metric, more attention should be paid to the performances of the single classes. 
% Classes with a larger support, like \textit{tvEpisode} (1596) and \textit{movie} (1848), are handled quite well: \textit{tvEpisode} reaches an F1-score of 0.83 and \textit{movie} 0.84, both supported by high recall values (respectively 0.93 and 0.87). 
% \begin{figure}[H]
%     \centering
%     \begin{minipage}[t]{0.59\textwidth}
%         \vspace{0pt}
%         This is also clearly visible in the confusion matrix of Figure~\ref{fig:multiclass_knn_confusion_matrix}, where these classes dominate with a high count of correct predictions. 
%         On the other hand, the model struggles with 2 classes in particular: \textit{tvMiniSeries} and \textit{tvSpecial}, i.e. the classes with the least support (respectively 68 and 42). 
%         In particular, \textit{tvMiniSeries} shows a very low recall (0.03), meaning that it is rarely correctly identified. 
%         Similarly, \textit{tvMovie} is mostly misclassified, showing a low F1-score of 0.29.\\
        
%         An interesting trend to notice in the confusion matrix is how records belonging to class \textit{tvSeries} are frequently misclassified as \textit{tvEpisodes}. 
%         This is likely due to the similar nature between the two, as both refer to television content and often share overlapping characteristics, considering also that a tv episode is basically part of a tv series. 
%         A similar confusion occurs between \textit{tvMovie} and \textit{movie}.\\

%         To summarize, since the model achieves a macro average F1-score of 0.50, this reflects clearly this imbalance in performance: while the model performs well on the majority classes, it fails to generalize well especially the minority ones.
%     \end{minipage}
%     \hfill
%     \begin{minipage}[t]{0.40\textwidth}
%         \vspace{0pt}
%         \centering
%         \includegraphics[width=\linewidth]{plots/knn_multiclass_confmatrix.png}
%         \captionsetup{justification=centering, width=0.65\linewidth}
%         \caption{K-NN multiclass classification}
%         \label{fig:multiclass_knn_confusion_matrix}
%     \end{minipage}
% \end{figure}
% \vspace{-0.8em}



\begin{wrapfigure}{l}{0.4\textwidth}
    \centering
    \includegraphics[width=0.35\textwidth]{plots/knn_multiclass_confmatrix.png}
    \caption{K-NN confusion matrix}
    \label{fig:multiclass_knn_confusion_matrix}
\end{wrapfigure}
For the multiclass classification task using the K-NN algorithm, the inclusion of a broad set of 
features is justified, as it helps the model to better distinguish between 
underrepresented classes, despite not reaching optimal results. 
The hyperparameter tuning strategy that was employed is the same as in binary classification with K-NN. 
The configuration that achieved the best performances is: \texttt{{weights:'uniform', n\_neighbors:12, metric:'cityblock'}}.\\ 

As expected, the model shows mixed performances across the different classes. 
The overall test accuracy reaches 0.76, which is a respectable result for a multiclass problem. 
However, since accuracy is a global metric, more attention was paid to the performances of the single classes. 
The ones with larger support, like \textit{tvEpisode} (4690 records in the training set) and \textit{movie} (5442), are handled quite well: \textit{tvEpisode} reaches an F1-score of 0.83 and \textit{movie} 0.84, both supported by high recall values (respectively 0.93 and 0.87). 
This is also clearly visible in the confusion matrix of Figure~\ref{fig:multiclass_knn_confusion_matrix}, where these classes dominate with a high count of correct predictions. 
On the other hand, the model struggles with 2 classes in particular: \textit{tvMiniSeries} and \textit{tvSpecial}, i.e. the ones with the least support (respectively 186 and 158). 
% In particular, \textit{tvMiniSeries} shows a very low recall (0.03), meaning that it is rarely correctly identified. 
% Similarly, \textit{tvMovie} is mostly misclassified, showing a low F1-score of 0.29.\\
% forse rimetti i dati -> non messi sotto
Interesingly, the matrix shows how records belonging to class \textit{tvSeries} are frequently misclassified as \textit{tvEpisodes}; this is likely due to the similar nature of the two. 
This is reflected in a very low recall (0.24) for \textit{tvSeries} and in a quite high precision (0.76) for \textit{tvEpisode}.\\

% This is likely due to the similar nature of the two, as both refer to television content and often share overlapping characteristics, 
% considering also that a tv episode is can be considered part of a tv series. 
% A similar confusion occurs between \textit{tvMovie} and \textit{movie}.\\
To summarize, the macro average F1-score of 0.50 reflects clearly the imbalance in performance: while the model performs well on the majority classes, it fails to generalize well especially the minority ones.




\subsection{Naïve Bayes - Multiclass Classification} 
For the multiclass classification task, the same procedures as binary classification (explained in subsection 3.1.2) were applied. 
Note that including the one-hot encoded \textit{genres} features significantly improved classification across all classes, particularly those with limited support in the training set. 
While with GaussianNB, \textit{tvMiniSeries} was not classified at all, and \textit{tvMovie} and \textit{tvSpecial} were poorly classified. 
On the other hand, since CategoricalNB better handles categorical data, these classes showed improvements, confirming its suitability for this task.\\   
\begin{wrapfigure}{r}{0.4\textwidth}
    \centering
    \captionsetup{justification=raggedleft, width=1\linewidth}
    \caption{NB confusion matrix}
    \label{fig:nb_multiclass}
    \includegraphics[width=0.9\linewidth]{plots/nb_multiclass_confmatrix.jpg}
\end{wrapfigure}
The model achieves an overall accuracy of 0.73, reasonable for multiclass classification, but indicative of difficulties in handling all categories equally. 
For frequent classes like \textit{movie}, \textit{tvEpisode}, and \textit{short} high F1-scores (about 0.80) suggest effective recognition, likely due also to their distinctive traits. 
In addition, the \textit{movie} class also shows strong precision (0.82) and recall (0.84), confirming the model's reliability on this category.
As expected, also for NB, performance drops for underrepresented classes: \textit{tvMiniSeries}, \textit{tvSpecial}, and \textit{tvMovie} have low F1-scores (respectively 0.02, 0.21, and 0.17). 
Other than their low support, this is probably linked to the presence of common features with more dominant classes, such as \textit{tvEpisode} or \textit{movie} (e.g., 140 \textit{tvMovie} instances misclassified as movie). 
Also the \textit{tvSeries} class shows issues, with moderate precision (0.52) but low recall (0.40), indicating many missed instances.
The very low macro F1-score (0.46) actually reflects the inability of the model to perform in a balanced way on all the classes.
% while the higher weighted F1-score (0.71) suggests that the majority classes have a greater influence on overall performance than the minorities.

% \begin{figure}[H]
%     \centering
%     \includegraphics[width=0.30\linewidth]{plots/nb_multiclass_confmatrix.jpg}
%     \captionsetup{justification=centering, width=0.9\linewidth}
%     \caption{Naïve Bayes multiclass classification}
%     \label{fig:nb_multiclass}
% \end{figure}



\subsection{Decision Tree - Multiclass Classification}
% Like for the binary classification task, the Decision Tree model was trained without normalizing or
% transforming the features, making the model more interpretable. Feature selection was performed by studying
% feature importance, while hyperparameters were optimized with a Randomized Search,
% which used Repeated Stratified 5-Fold Cross-Validation with 5 repeats on the training set, optimized for
% the macro-averaged F1-score.
Regarding feature and hyperparameter selection, the approach for this task follows the same setup used in the binary classification.
The best configuration found used Entropy as splitting criterion, had a max depth of 14, a minimum of
5 samples per leaf, and a minimum of 8 samples in order to split an internal node.
\begin{figure}[H]
    \centering
    \includegraphics[width=0.88\linewidth]{plots/multiclass_tree.png}
    \captionsetup{justification=centering, width=0.9\linewidth}
    \caption{Decision Tree for multiclass classification}
    \label{fig:multiclass_dt}
\end{figure}
Figure~\ref{fig:multiclass_dt} shows the Decision Tree obtained for the multiclass classification task.
The most important feature for the model was \texttt{runtimeMinutes}, on which the first two levels
of the tree are based, with a feature importance of 0.45.
Three out of the four splits in the following level are based on \texttt{numRegions} being less than
2, giving the feature an importance of 0.13; the fourth is based on the \textit{Adventure} genre,
which has an importance of 0.01.
\begin{wrapfigure}{r}{0.4\textwidth}
    \centering
    \captionsetup{justification=raggedleft, width=1\linewidth}
    \caption{DT Confusion matrix}
    \label{fig:multiclass_dt_conf_matrix}
    \includegraphics[width=0.9\linewidth]{plots/multiclass_dt_conf_matrix.png}
\end{wrapfigure}
The model showed a general tendency towards overfitting; many configurations were tested to prevent
this. The overall accuracy shows a significant drop (from 0.86 on the train set, to 0.75 on the test set),
as well as the macro-averaged F1-score, going from 0.65 to 0.52.
This was given from the \textit{tvMiniSeries} and \textit{tvSpecial} classes: on the train set these had f1-scores of
respectively 0.35 and 0.22, and both had 0.10 on the test set. 
In order to mitigate overfitting, post-pruning was tested, but did not give particular benefits.
Higher values for the parameter $\alpha$ had minor positive effects on the generalization
capabilities of the model, at the cost of losing predictions on the less represented classes.
Since they were by far the least represented classes, they required a trade-off between low-represented classes classification
and generalization. This can be seen in Figure~\ref{fig:multiclass_dt_conf_matrix}, which shows
that most predictions for these classes were wrong.\\
% Another aspect highlighted by the confusion matrix is the fact that \textit{tvMovie} was often
% classified as \textit{movie}, leading to a recall value of 0.26 on the test set.
% This is likely due to the fact that the two classes are overlapping, since they are semantically related,
% and is further supported by the fact that the most common misclassification for \textit{movie} was
% \textit{tvMovie}, albeit with a low number of occurrences, likely due to it being the biggest class.
The confusion matrix also highlights that \textit{tvMovie} was often misclassified as \textit{movie}, resulting in a recall of 0.26 on the test set. 
This is likely due to semantic overlap between the two classes, as it is supported by the fact that the most frequent misclassification 
for \textit{movie} was \textit{tvMovie} itself, though it occurred less frequently, being movie is the largest class.
A similar pattern is observed with \textit{tvSeries} and \textit{tvMiniSeries}, with 37 out of the total 68
of the \textit{tvMiniSeries} records being misclassified as \textit{tvSeries}.




\subsection{Model Comparison - Multiclass Classification}
% As expected, a common issue that was observed is the difficulty in correctly classifying underrepresented classes.
% Classes such as \textit{tvMiniSeries} (186 records in the training set), \textit{tvMovie} (844), and \textit{tvSpecial} (158) consistently show low recall and F1-scores across all models.
% The poorest performance is observed for the first one, with recall values ranging from 0.01 (Naïve Bayes) to 0.07 (Decision Tree), and a maximum F1-score of 0.10 (Decision Tree).
% On the other hand, well represented classes, such as \textit{movie} (5442 records in the training set) and \textit{tvEpisode} (4690), are generally classified accurately, as previously discussed.\\
\begin{wrapfigure}{l}{0.50\textwidth}
    \centering
    \captionsetup{justification=raggedleft, width=1\linewidth}
    \caption{Model comparison - ROC}
    \label{fig:multiclass_roc}
    \includegraphics[width=0.9\linewidth]{plots/ROC_multiclass.png}
\end{wrapfigure}
The analysis of K-NN, CategoricalNB and Decision Tree models reveals several consistent patterns in their performances. 
As expected, underrepresented classes show consistently low recall and F1-scores across all models.
\textit{tvMiniSeries} performs worst, with recall between 0.01 (Naïve Bayes) and 0.07 (Decision Tree), and a maximum F1-score of 0.10. 
In contrast, well-represented classes like \textit{movie} (5442) and \textit{tvEpisode} (4690) are always classified accurately.\\ 
However, class imbalance alone does not fully explain the misclassifications. The confusion matrices showed systematic misclassification patterns, 
where minority classes were frequently absorbed into semantically related but more dominant categories. 
Across all models, but at different extent, \textit{tvMovie} is frequently confused with \textit{movie}, and \textit{tvMiniSeries} is often predicted as \textit{tvSeries}.
K-NN also shows a tendency to predict \textit{tvSeries} as \textit{tvEpisode}.
The choice of keeping those underrepresented classes, even if it lowers the overall performance (accuracy) of the models, 
is an important trade-off in favor of larger coverage and sensitivity across all classes.\\
To summarize, Decision Tree achieved the best overall performance (0.79 accuracy, 0.52 macro-average F1), followed by K-NN and Naïve Bayes. 
However, the ROC analysis reveals an apparent paradox: Naïve Bayes showed the highest macro-average AUC (0.91), despite poorer classification results.
Still, Decision Tree remains the optimal choice, effectively balancing overall accuracy with minority class performance, 
since relying only on AUC can be misleading in imbalanced multiclass scenarios.
In Table~\ref{tab:best_model_multiclass_classification} its overall results are summarized.
\begin{table}[H]
    \centering
    \begin{tabular}{cccccc}
        \toprule
        \bf{ } & \bf{Accuracy} & \bf{Precision Macro Avg} & \bf{Recall Macro Avg} & \bf{F1-score Macro Avg} & \bf{AUC} \\
        \midrule
        \bf{DT} & 0.79 & 0.55 & 0.51 & 0.52 & 0.84 \\
        \bottomrule
    \end{tabular}
    \caption{Overall metrics - Decision Tree}
    \label{tab:best_model_multiclass_classification}
\end{table}


 






% Because of class imbalance, for evaluation purposes, macro-averaged F1-score was heavily considered.<|MERGE_RESOLUTION|>--- conflicted
+++ resolved
@@ -1,462 +1,459 @@
-
-\chapter{Classification}
-\label{ch:capitolo3}
-Classification was performed on the available training set using three different algorithms: K-NN (\textit{K-Nearest Neighbours}), Naïve Bayes and Decision Tree.
-A binary classification task and a multiclass one were performed, respectively using the target variables \texttt{has\_LowEngagement} and \texttt{titleType}.
-These were chosen because of their importance in terms of semantic meaning, and centrality in the dataset's structure.
-%%%%%%%%%%%%%%%%%%%%%%%%%%%%%%%%%%%%%%%%%%%%%%%%%% DA VEDERE SE METTERE SOLO QUESTO AL POSTO CHE IN OGNUNA DELLE SEZIONI%%%%%%%%%%%%%%%%%%%%%%%%%%%%%%%%%%%%%%%%%%%%%%%%%
-% For K-NN and Naïve Bayes, a portion of the training set (referred to as the validation set) was used to select the best hyperparameters for the first model (used as an external validation 
-% after internal cross-validation with RandomizedSearch) and to choose the best feature set for the second one. 
-% Instead, to identify the optimal hyperparameters for Decision Tree, a Randomized Search was performed
-% using Repeated Stratified 5-Fold Cross-Validation with 10 repeats on the training set for binary classification, and 5 repeats for multiclass classification, both optimized for the macro-averaged F1-score.\\
-
-% After training, the models were evaluated on the test set using standard performance metrics. 
-
-%%%%%%%%%%%%%%%%%%%%%%%%%%%%%%%%%%%%%%%%%%%%%%%%%%%%%%%%%%%%%%%%%%%%%%%%%%%%%%%%%%%%%%%%%%%%%%%%%%%%%%%%%%%%%%%%%%%%%%%%%%%%%%%%%%%%%%%%%%%
-\section{Binary classification}\label{sec:binary_classification}
-The binary target variable used in this task, \texttt{has\_LowEngagement}, was specifically defined for this purpose. 
-It identifies records where the \texttt{numVotes} attribute is less than 100.\\
-An analysis of semantically related features was run to decide whether to discard any.
-\texttt{userReviewsTotal} has a 75\% correlation with
-\texttt{numVotes}, while \texttt{criticReviewsTotal} has 67\% correlation.
-Due to its semantic similarity with \texttt{numVotes}, \texttt{userReviewsTotal} was discarded for this task.
-In contrast, \texttt{criticReviewsTotal} was retained as it was deemed to provide distinct and complementary information. 
-Moreover, its correlation with other features was not considered sufficiently high to make the problem trivial.
-An important aspect of the chosen binary classification task is the class imbalance, with 10287 records in the training set
-belonging to the \textit{Low Engagement} class and 4668 to \textit{High Engagement}.
-This imbalance was taken into account during model training and evaluation, with a focus on
-macro-averaged F1-score to mitigate its impact on the results.
-
-\subsection{K-NN - Binary Classification}
-The features used for the K-NN algorithm were normalized, as the model is sensitive to unscaled values: log-transformation (when needed) and \texttt{StandardScaler} were applied to data. 
-Then, to perform this task, care was taken in selecting the appropriate type and amount of features to avoid unnecessary increased dimensionality.
-\begin{wrapfigure}{r}{0.40\textwidth}
-    \centering
-    \includegraphics[width=0.30\textwidth]{plots/knn_binary_confmatrix.png}
-    \caption{K-NN binary classification}
-    \label{fig:binary_knn_confusion_matrix}
-\end{wrapfigure}
-
-For example, only \texttt{countryOfOrigin\_freq\_enc} was used instead of including all 7 \texttt{countryOfOrigin\_[continent code]} attributes. 
-The remaining variables of the dataset were maintained as they offered diverse and non-redundant insights.\\
-For this algorithm, a portion of the training set was held out as a validation set to enable external validation after internal cross-validation. 
-A randomized hyperparameter search was indeed performed on the reduced training set, with each configuration evaluated using stratified 5-fold cross-validation. 
-The objective was to identify the optimal value of \textit{k} and explore additional algorithm parameters. 
-The configuration that achieved the highest accuracy on the selected feature set is: \texttt{weights:'uniform', n\_neighbors:9, metric:'cityblock'}. \\
-
-The resulting model shows solid performance, achieving a test accuracy of 0.85. As expected, it performs better on the \textit{Low Engagement} class, with a high recall (0.94) and F1-score (0.89). 
-In contrast, the \textit{High Engagement} class is more challenging for the model; while precision is reasonable (0.83), recall (0.65) indicates that a significant number of instances are misclassified as 
-\textit{Low Engagement}.
-This analysis is reflected in the confusion matrix in Figure~\ref{fig:binary_knn_confusion_matrix}, where 550 out of 1561 \textit{High Engagement} samples were incorrectly labeled as \textit{Low Engagement}.
-In general, the macro average F1-score of 0.81 suggests that the model maintains a balanced performance across both classes.
-
-
-
-\subsection{Naïve Bayes - Binary Classification}
-
-\begin{wrapfigure}{l}{0.40\textwidth}
-    \centering
-    \includegraphics[width=0.30\textwidth]{plots/nb_binary_confmatrix.png}
-    \caption{NB binary classification}
-    \label{fig:nb_binary}
-\end{wrapfigure}
-For Naïve Bayes, a validation set was used to select the best feature set. Two variants of the algorithm were evaluated: GaussianNB and CategoricalNB. 
-However, skewed distribution of continuous attributes and the relevance of discrete features (e.g., genres), made GaussianNB less suitable 
-for the task, resulting in a slightly lower performance in terms of accuracy and classification of underrepresented classes. 
-Therefore, only CategoricalNB results are reported. 
-To apply CategoricalNB, continuous features were discretized using meaningful bins, and each \texttt{countryOfOrigin\_[continent code]} feature was binarized (0/$>$0) to maintain only the significant information; 
-however, only \texttt{is\_from\_America\_bin} and \texttt{is\_from\_Europe\_bin} were used. All features were encoded with OrdinalEncoder as required.
-The model achieved an overall accuracy of 0.83: a solid outcome for a binary classification task considering the simplicity of the algorithm.\\
-
-However, differences between classes emerged: the \textit{Low Engagement} class performed better, with a precision of 0.87, a recall of 0.89, and an F1-score of 0.88.
-On the other hand, the model struggled more in identifying \textit{High Engagement} examples, as confirmed by the low recall for that class (0.70) and by the 481 false 
-negatives in the confusion matrix (Figure~\ref{fig:nb_binary}). The macro average F1-score of 0.80 actually indicates a good balance overall.
-
-
-% \begin{figure}[H]
-%     \centering
-%     \includegraphics[width=0.30\linewidth]{plots/nb_binary_confmatrix.png}
-%     \captionsetup{justification=centering, width=0.9\linewidth}
-%     \caption{Naïve Bayes binary classification}
-%     \label{fig:nb_binary}
-% \end{figure}
-
-
-\subsection{Decision Tree - Binary Classification}
-For explainability purposes, features were not normalized nor transformed for the Decision Tree model,
-as it does not require such preprocessing because it's not based on distance measures, but rather on
-decision thresholds.\\
-To identify the optimal hyperparameters, a Randomized Search was performed
-using Repeated Stratified 5-Fold Cross-Validation with 10 repeats on the training set, optimized for
-the macro-averaged F1-score.
-The best configuration found used Gini index as the splitting criterion,
-a maximum tree depth of 26, and a minimum of 3 samples per leaf.
-The obtained decision tree is shown in Figure~\ref{fig:binary_dt}.
-\begin{figure}[H]
-    \centering
-    \includegraphics[width=0.8\linewidth]{plots/binary_dt.png}
-    \captionsetup{justification=centering, width=0.9\linewidth}
-    \caption{Decision Tree for binary classification}
-    \label{fig:binary_dt}
-\end{figure}
-
-Unsurprisingly, the most important feature for the model was \texttt{criticReviewsTotal},
-which amounted to 0.6 in the feature importance ranking. The 3 following important
-features were \texttt{totalCredits} (0.15), \texttt{totalMedia} (0.10) and \texttt{numRegions} (0.09).
-<<<<<<< HEAD
-These four features take up around 93\% of the total feature importance, and are all present in the first
-two splits shown in the Decision Tree.
-=======
-These four take up around 93\% of the total feature importance, and are all present in the first
-two splits shown in the Decision Tree.\\
->>>>>>> 687555f6
-% Classification performance is summarized in Table~\ref{tab:binary_classification_report}.
-
-% \begin{table}[H]
-%     \centering
-%     \begin{tabular}{lcccc}
-%         \toprule
-%         \bf{Class} & \bf{Precision} & \bf{Recall} & \bf{F1-score} & \bf{Support} \\
-%         \midrule
-%         \bf{Low engagement} & 0.86 & 0.90 & 0.88 & 3416 \\
-%         \bf{High engagement} & 0.75 & 0.69 & 0.72 & 1561 \\
-%         \midrule
-%         \bf{Macro avg} & 0.81 & 0.79 & 0.80 & \\
-%         \bf{Weighted avg} & 0.83 & 0.83 & 0.83 & \\
-%         \midrule
-%         % & & \textbf{Train} & \textbf{Test} & \\
-%         % \midrule
-%         \bf{ROC AUC} & & & 0.87 & \\
-%         \bf{Accuracy}  &  & & 0.83 & \\
-%         \bottomrule
-%     \end{tabular}
-%     \caption{Classification report for binary classification}
-%     \label{tab:binary_classification_report}
-% \end{table}
-Train performance was overall similar to the test one; in particular, the respective accuracies
-were of 0.83 and 0.84, and macro-F1 scores were 0.82 and 0.80.
-In any case, post-pruning was tested, but did not yield any performance improvement, and was therefore
-not applied.
-The \textit{High Engagement} class showed low recall values (0.71 on train set, 0.68 on test set).
-This might be a consequence of class imbalance, as well as poor separability of the two classes.
-This assumption is further supported by the
-precision scores of the class (0.78 on train, 0.75 on test).
-
-% \begin{figure}[H]
-%     \begin{minipage}{0.58\textwidth}
-        % Figure~\ref{fig:conf_matr_binary_dt} shows the confusion matrix for the obtained
-        % Decision Tree, with results regarding the test set.
-        % As can be seen, a significant number of \textit{High Engagement} records was misclassified,
-        % leading to a low Recall for that class.
-        % This might be a consequence of class imbalance, as well as the possible presence
-        % of noise in the data. It's also possible that the two classes are not well separated, leading
-        % the model to prioritize the predominant class.\\
-%     \end{minipage}
-%     \hfill
-%     \begin{minipage}{0.38\textwidth}
-%         \includegraphics[width=\linewidth]{plots/binary_dt_confusion_matrix.png}
-%         \captionsetup{justification=centering, width=0.9\linewidth}
-%         \caption{Confusion matrix for binary classification}
-%         \label{fig:conf_matr_binary_dt}
-%     \end{minipage}
-% \end{figure}
-
-\subsection{Model Comparison - Binary Classification}
-After applying the three algorithms to the binary classification task, it emerged that all models struggle to identify the minority class, 
-\textit{High Engagement}, leading to lower recall values: 0.65 for K-NN, 0.70 for Naïve Bayes, and 0.69 for Decision Tree. 
-This is confirmed by the confusion matrices, where it appears that many \textit{High Engagement} records are misclassified as \textit{Low Engagement}.\\
-
-Among the models, K-NN handled the minority class best in terms of precision (0.83) and F1-score (0.73). 
-However, the fact that Naïve Bayes performed the highest in terms of recall (0.70) makes it a more valid alternative in scenarios where preventing 
-high-engagement titles from being misclassified as low-engagement ones is a priority. In general, Decision Tree show similar performances to Naïve Bayes for all metrics
-In conclusion, K-NN is still considered the most efficient model for this task, as it also achieves the highest overall accuracy, 
-the best macro-average F1-score and the most balanced results across both classes. 
-The macro-average ROC AUC scores for all three models are also quite similar, with K-NN showing the highest value (0.89), 
-followed by Naïve Bayes (0.88) and Decision Tree (0.87).
-A summary of the results of the best model is presented in Table~\ref{tab:best_model_binary_classification}.
-
-% After having performed the task using the three algorithms, some interesting aspects emerged.
-% As expected, all the models, to a different extent, struggle to identify the minority class, \textit{High Engagement}, resuling in lower recall values
-% - 0.65 for K-NN, 0.70 for Naïve Bayes, and 0.68 for Decision Tree.
-% This is evident in the confusion matrices, where a significant number of \textit{High Engagement} records are misclassified as \textit{Low Engagement}.
-% In particular, K-NN handled the minority class the best in terms of precision and F1-score, achieving respectively 0.83 and 0.73.
-% However, the fact that Naïve Bayes performed better in terms of recall (0.70) makes it a more valid alternative
-% in scenarios where preventing high-engagement titles from being misclassified as low-engagement ones is a priority.
-% Decision Tree are located in the middle, showing similar performances to Naïve Bayes, but having a slightly lower recall.
-% In conclusion, considering all these aspects, K-NN is still considered the most efficient model for this task, as it also performs best globally. 
-% In the table~\ref{tab:best_model_binary_classification} its overall results are summarized.
-\begin{table}[H]
-    \centering
-    \begin{tabular}{cccccc}
-        \toprule
-        \bf{} & \bf{Accuracy} & \bf{Precision Macro Avg} & \bf{Recall Macro Avg} & \bf{F1-score Macro Avg} & \bf{AUC} \\
-        \midrule
-        \textbf{K-NN} & 0.85 & 0.84 & 0.79 & 0.81 & 0.89\\
-        \bottomrule
-    \end{tabular}
-    \caption{Overall metrics - K-NN}
-    \label{tab:best_model_binary_classification}
-\end{table}
-
-
-
-
-
-% \begin{table}[H]
-%     \centering
-%     \begin{tabular}{lcccccc}
-%         \toprule
-%         \bf{Model} & \bf{Precision} & \bf{Recall} & \bf{F1-score} & \bf{Accuracy} \\
-%         \midrule
-%         K-NN (Low Eng) & 0.83 & 0.65 & 0.72 & 0.85 \\
-%         K-NN (High Eng) & 0.87 & 0.94 & 0.89 & 0.85 \\
-%         \midrule
-%         Naïve Bayes (Low Eng) & 0.74 & 0.70 & 0.72 & 0.83 \\
-%         Naïve Bayes (High Eng) & 0.87 & 0.89 & 0.88 & 0.83 \\
-%         \midrule    
-%         Decision Tree (Low Eng) & 0.86 & 0.90 & 0.88 & 0.84 \\
-%         Decision Tree (High Eng) & 0.75 & 0.68 & 0.72 & 0.84 \\
-%         \bottomrule
-%     \end{tabular}
-%     \caption{Binary classification - performance comparison}
-%     \label{tab:binary_classification_comparison}
-% \end{table}
-
-
-
-
-
-%%%%%%%%%%%%%%%%%%%%%%%%%%%%%%%%%%%%%%%%%%%%%%%%%%%%%%%%%%%%%%%%%%%%%%%%%%%%%%%%%%%%%%%%%%%%%%%%%%%%%%%%%%%%%5555
-\section{Multiclass classification}\label{sec:multiclass_classification}
-Among the multiclass features in the training set, \texttt{titleType} was selected as the target variable
-for this task, due to its relevance within the dataset. Because of their strong correlation with
-\texttt{titleType}, the feature \texttt{canHaveEpisodes} and the genre \textit{Short} were excluded from the
-feature set. Furthermore, since the primary imputation method for missing values in \texttt{runtimeMinutes}
-relied on information from the chosen target variable, these values were re-imputed to avoid data leakage.
-Specifically, missing entries were filled by sampling from the overall distribution of
-\texttt{runtimeMinutes}, without referencing \texttt{titleType} itself. 
-For the same reason, outliers detected by observing the distribution of \texttt{runtimeMinutes} were removed, 
-and not the ones based on \texttt{titleType} (see subsection 1.3.2).\\
-
-One final point to note is the imbalance in the target feature (previously shown in
-figure~\ref{fig:titleType_distrib}), which was explicitly taken into account
-during the design of the models. As for the binary classification task, macro-averaged F1-score was
-a key metric for model evaluation, as it provides a balance between each class's precision and recall.
-
-
-
-
-% This feature was created to impute the missing values of the original \texttt{runtimeMinutes} variable,
-% but without using the median value according to the titleType. Instead, the missing values were imputed using the help of two variables: \texttt{canHaveEpisodes} and \texttt{is\_Short}
-% (as one of the resulting variables of the multi-label one-hot encoding process of the \texttt{genres} attribute).
-% In particular, 
-% \textbf{SCRIVERE COME E' STATA IMPUTATA NO\_TT - con canhaveepisodes e is\_short preso dai generi}.
-% This approach prevents a significant error, as it would be methodologically incorrect to use \texttt{titleType}-based 
-% imputation for an attribute when \texttt{titleType} itself is the target variable to predict.
-\subsection{K-NN - Multiclass Classification}
-% For the multiclass classification task using the K-NN algorithm, the inclusion of a broad set of 
-% features is necessary and justified, as it was found to help the model to better distinguish between 
-% underrepresented classes - even if the results in their classification are not optimal. 
-% Even though the choice of keeping those classes lowers the overall performance (accuracy) of the model, 
-% it is a trade-off in favor of larger coverage and sensitivity across all classes.\\
-% The hyperparameter tuning strategy that was employed is the same as in binary classification with K-NN. 
-% The configuration that achieved the best performances is: \texttt{{weights:'uniform', n\_neighbors:12, metric:'cityblock'}}.\\ 
-% As expected, the model shows mixed performances across the different classes. 
-% The overall test accuracy reaches 0.76, which is a respectable result for a multiclass problem. 
-% However, since accuracy is a global metric, more attention should be paid to the performances of the single classes. 
-% Classes with a larger support, like \textit{tvEpisode} (1596) and \textit{movie} (1848), are handled quite well: \textit{tvEpisode} reaches an F1-score of 0.83 and \textit{movie} 0.84, both supported by high recall values (respectively 0.93 and 0.87). 
-% \begin{figure}[H]
-%     \centering
-%     \begin{minipage}[t]{0.59\textwidth}
-%         \vspace{0pt}
-%         This is also clearly visible in the confusion matrix of Figure~\ref{fig:multiclass_knn_confusion_matrix}, where these classes dominate with a high count of correct predictions. 
-%         On the other hand, the model struggles with 2 classes in particular: \textit{tvMiniSeries} and \textit{tvSpecial}, i.e. the classes with the least support (respectively 68 and 42). 
-%         In particular, \textit{tvMiniSeries} shows a very low recall (0.03), meaning that it is rarely correctly identified. 
-%         Similarly, \textit{tvMovie} is mostly misclassified, showing a low F1-score of 0.29.\\
-        
-%         An interesting trend to notice in the confusion matrix is how records belonging to class \textit{tvSeries} are frequently misclassified as \textit{tvEpisodes}. 
-%         This is likely due to the similar nature between the two, as both refer to television content and often share overlapping characteristics, considering also that a tv episode is basically part of a tv series. 
-%         A similar confusion occurs between \textit{tvMovie} and \textit{movie}.\\
-
-%         To summarize, since the model achieves a macro average F1-score of 0.50, this reflects clearly this imbalance in performance: while the model performs well on the majority classes, it fails to generalize well especially the minority ones.
-%     \end{minipage}
-%     \hfill
-%     \begin{minipage}[t]{0.40\textwidth}
-%         \vspace{0pt}
-%         \centering
-%         \includegraphics[width=\linewidth]{plots/knn_multiclass_confmatrix.png}
-%         \captionsetup{justification=centering, width=0.65\linewidth}
-%         \caption{K-NN multiclass classification}
-%         \label{fig:multiclass_knn_confusion_matrix}
-%     \end{minipage}
-% \end{figure}
-% \vspace{-0.8em}
-
-
-
-\begin{wrapfigure}{l}{0.4\textwidth}
-    \centering
-    \includegraphics[width=0.35\textwidth]{plots/knn_multiclass_confmatrix.png}
-    \caption{K-NN confusion matrix}
-    \label{fig:multiclass_knn_confusion_matrix}
-\end{wrapfigure}
-For the multiclass classification task using the K-NN algorithm, the inclusion of a broad set of 
-features is justified, as it helps the model to better distinguish between 
-underrepresented classes, despite not reaching optimal results. 
-The hyperparameter tuning strategy that was employed is the same as in binary classification with K-NN. 
-The configuration that achieved the best performances is: \texttt{{weights:'uniform', n\_neighbors:12, metric:'cityblock'}}.\\ 
-
-As expected, the model shows mixed performances across the different classes. 
-The overall test accuracy reaches 0.76, which is a respectable result for a multiclass problem. 
-However, since accuracy is a global metric, more attention was paid to the performances of the single classes. 
-The ones with larger support, like \textit{tvEpisode} (4690 records in the training set) and \textit{movie} (5442), are handled quite well: \textit{tvEpisode} reaches an F1-score of 0.83 and \textit{movie} 0.84, both supported by high recall values (respectively 0.93 and 0.87). 
-This is also clearly visible in the confusion matrix of Figure~\ref{fig:multiclass_knn_confusion_matrix}, where these classes dominate with a high count of correct predictions. 
-On the other hand, the model struggles with 2 classes in particular: \textit{tvMiniSeries} and \textit{tvSpecial}, i.e. the ones with the least support (respectively 186 and 158). 
-% In particular, \textit{tvMiniSeries} shows a very low recall (0.03), meaning that it is rarely correctly identified. 
-% Similarly, \textit{tvMovie} is mostly misclassified, showing a low F1-score of 0.29.\\
-% forse rimetti i dati -> non messi sotto
-Interesingly, the matrix shows how records belonging to class \textit{tvSeries} are frequently misclassified as \textit{tvEpisodes}; this is likely due to the similar nature of the two. 
-This is reflected in a very low recall (0.24) for \textit{tvSeries} and in a quite high precision (0.76) for \textit{tvEpisode}.\\
-
-% This is likely due to the similar nature of the two, as both refer to television content and often share overlapping characteristics, 
-% considering also that a tv episode is can be considered part of a tv series. 
-% A similar confusion occurs between \textit{tvMovie} and \textit{movie}.\\
-To summarize, the macro average F1-score of 0.50 reflects clearly the imbalance in performance: while the model performs well on the majority classes, it fails to generalize well especially the minority ones.
-
-
-
-
-\subsection{Naïve Bayes - Multiclass Classification} 
-For the multiclass classification task, the same procedures as binary classification (explained in subsection 3.1.2) were applied. 
-Note that including the one-hot encoded \textit{genres} features significantly improved classification across all classes, particularly those with limited support in the training set. 
-While with GaussianNB, \textit{tvMiniSeries} was not classified at all, and \textit{tvMovie} and \textit{tvSpecial} were poorly classified. 
-On the other hand, since CategoricalNB better handles categorical data, these classes showed improvements, confirming its suitability for this task.\\   
-\begin{wrapfigure}{r}{0.4\textwidth}
-    \centering
-    \captionsetup{justification=raggedleft, width=1\linewidth}
-    \caption{NB confusion matrix}
-    \label{fig:nb_multiclass}
-    \includegraphics[width=0.9\linewidth]{plots/nb_multiclass_confmatrix.jpg}
-\end{wrapfigure}
-The model achieves an overall accuracy of 0.73, reasonable for multiclass classification, but indicative of difficulties in handling all categories equally. 
-For frequent classes like \textit{movie}, \textit{tvEpisode}, and \textit{short} high F1-scores (about 0.80) suggest effective recognition, likely due also to their distinctive traits. 
-In addition, the \textit{movie} class also shows strong precision (0.82) and recall (0.84), confirming the model's reliability on this category.
-As expected, also for NB, performance drops for underrepresented classes: \textit{tvMiniSeries}, \textit{tvSpecial}, and \textit{tvMovie} have low F1-scores (respectively 0.02, 0.21, and 0.17). 
-Other than their low support, this is probably linked to the presence of common features with more dominant classes, such as \textit{tvEpisode} or \textit{movie} (e.g., 140 \textit{tvMovie} instances misclassified as movie). 
-Also the \textit{tvSeries} class shows issues, with moderate precision (0.52) but low recall (0.40), indicating many missed instances.
-The very low macro F1-score (0.46) actually reflects the inability of the model to perform in a balanced way on all the classes.
-% while the higher weighted F1-score (0.71) suggests that the majority classes have a greater influence on overall performance than the minorities.
-
-% \begin{figure}[H]
-%     \centering
-%     \includegraphics[width=0.30\linewidth]{plots/nb_multiclass_confmatrix.jpg}
-%     \captionsetup{justification=centering, width=0.9\linewidth}
-%     \caption{Naïve Bayes multiclass classification}
-%     \label{fig:nb_multiclass}
-% \end{figure}
-
-
-
-\subsection{Decision Tree - Multiclass Classification}
-% Like for the binary classification task, the Decision Tree model was trained without normalizing or
-% transforming the features, making the model more interpretable. Feature selection was performed by studying
-% feature importance, while hyperparameters were optimized with a Randomized Search,
-% which used Repeated Stratified 5-Fold Cross-Validation with 5 repeats on the training set, optimized for
-% the macro-averaged F1-score.
-Regarding feature and hyperparameter selection, the approach for this task follows the same setup used in the binary classification.
-The best configuration found used Entropy as splitting criterion, had a max depth of 14, a minimum of
-5 samples per leaf, and a minimum of 8 samples in order to split an internal node.
-\begin{figure}[H]
-    \centering
-    \includegraphics[width=0.88\linewidth]{plots/multiclass_tree.png}
-    \captionsetup{justification=centering, width=0.9\linewidth}
-    \caption{Decision Tree for multiclass classification}
-    \label{fig:multiclass_dt}
-\end{figure}
-Figure~\ref{fig:multiclass_dt} shows the Decision Tree obtained for the multiclass classification task.
-The most important feature for the model was \texttt{runtimeMinutes}, on which the first two levels
-of the tree are based, with a feature importance of 0.45.
-Three out of the four splits in the following level are based on \texttt{numRegions} being less than
-2, giving the feature an importance of 0.13; the fourth is based on the \textit{Adventure} genre,
-which has an importance of 0.01.
-\begin{wrapfigure}{r}{0.4\textwidth}
-    \centering
-    \captionsetup{justification=raggedleft, width=1\linewidth}
-    \caption{DT Confusion matrix}
-    \label{fig:multiclass_dt_conf_matrix}
-    \includegraphics[width=0.9\linewidth]{plots/multiclass_dt_conf_matrix.png}
-\end{wrapfigure}
-The model showed a general tendency towards overfitting; many configurations were tested to prevent
-this. The overall accuracy shows a significant drop (from 0.86 on the train set, to 0.75 on the test set),
-as well as the macro-averaged F1-score, going from 0.65 to 0.52.
-This was given from the \textit{tvMiniSeries} and \textit{tvSpecial} classes: on the train set these had f1-scores of
-respectively 0.35 and 0.22, and both had 0.10 on the test set. 
-In order to mitigate overfitting, post-pruning was tested, but did not give particular benefits.
-Higher values for the parameter $\alpha$ had minor positive effects on the generalization
-capabilities of the model, at the cost of losing predictions on the less represented classes.
-Since they were by far the least represented classes, they required a trade-off between low-represented classes classification
-and generalization. This can be seen in Figure~\ref{fig:multiclass_dt_conf_matrix}, which shows
-that most predictions for these classes were wrong.\\
-% Another aspect highlighted by the confusion matrix is the fact that \textit{tvMovie} was often
-% classified as \textit{movie}, leading to a recall value of 0.26 on the test set.
-% This is likely due to the fact that the two classes are overlapping, since they are semantically related,
-% and is further supported by the fact that the most common misclassification for \textit{movie} was
-% \textit{tvMovie}, albeit with a low number of occurrences, likely due to it being the biggest class.
-The confusion matrix also highlights that \textit{tvMovie} was often misclassified as \textit{movie}, resulting in a recall of 0.26 on the test set. 
-This is likely due to semantic overlap between the two classes, as it is supported by the fact that the most frequent misclassification 
-for \textit{movie} was \textit{tvMovie} itself, though it occurred less frequently, being movie is the largest class.
-A similar pattern is observed with \textit{tvSeries} and \textit{tvMiniSeries}, with 37 out of the total 68
-of the \textit{tvMiniSeries} records being misclassified as \textit{tvSeries}.
-
-
-
-
-\subsection{Model Comparison - Multiclass Classification}
-% As expected, a common issue that was observed is the difficulty in correctly classifying underrepresented classes.
-% Classes such as \textit{tvMiniSeries} (186 records in the training set), \textit{tvMovie} (844), and \textit{tvSpecial} (158) consistently show low recall and F1-scores across all models.
-% The poorest performance is observed for the first one, with recall values ranging from 0.01 (Naïve Bayes) to 0.07 (Decision Tree), and a maximum F1-score of 0.10 (Decision Tree).
-% On the other hand, well represented classes, such as \textit{movie} (5442 records in the training set) and \textit{tvEpisode} (4690), are generally classified accurately, as previously discussed.\\
-\begin{wrapfigure}{l}{0.50\textwidth}
-    \centering
-    \captionsetup{justification=raggedleft, width=1\linewidth}
-    \caption{Model comparison - ROC}
-    \label{fig:multiclass_roc}
-    \includegraphics[width=0.9\linewidth]{plots/ROC_multiclass.png}
-\end{wrapfigure}
-The analysis of K-NN, CategoricalNB and Decision Tree models reveals several consistent patterns in their performances. 
-As expected, underrepresented classes show consistently low recall and F1-scores across all models.
-\textit{tvMiniSeries} performs worst, with recall between 0.01 (Naïve Bayes) and 0.07 (Decision Tree), and a maximum F1-score of 0.10. 
-In contrast, well-represented classes like \textit{movie} (5442) and \textit{tvEpisode} (4690) are always classified accurately.\\ 
-However, class imbalance alone does not fully explain the misclassifications. The confusion matrices showed systematic misclassification patterns, 
-where minority classes were frequently absorbed into semantically related but more dominant categories. 
-Across all models, but at different extent, \textit{tvMovie} is frequently confused with \textit{movie}, and \textit{tvMiniSeries} is often predicted as \textit{tvSeries}.
-K-NN also shows a tendency to predict \textit{tvSeries} as \textit{tvEpisode}.
-The choice of keeping those underrepresented classes, even if it lowers the overall performance (accuracy) of the models, 
-is an important trade-off in favor of larger coverage and sensitivity across all classes.\\
-To summarize, Decision Tree achieved the best overall performance (0.79 accuracy, 0.52 macro-average F1), followed by K-NN and Naïve Bayes. 
-However, the ROC analysis reveals an apparent paradox: Naïve Bayes showed the highest macro-average AUC (0.91), despite poorer classification results.
-Still, Decision Tree remains the optimal choice, effectively balancing overall accuracy with minority class performance, 
-since relying only on AUC can be misleading in imbalanced multiclass scenarios.
-In Table~\ref{tab:best_model_multiclass_classification} its overall results are summarized.
-\begin{table}[H]
-    \centering
-    \begin{tabular}{cccccc}
-        \toprule
-        \bf{ } & \bf{Accuracy} & \bf{Precision Macro Avg} & \bf{Recall Macro Avg} & \bf{F1-score Macro Avg} & \bf{AUC} \\
-        \midrule
-        \bf{DT} & 0.79 & 0.55 & 0.51 & 0.52 & 0.84 \\
-        \bottomrule
-    \end{tabular}
-    \caption{Overall metrics - Decision Tree}
-    \label{tab:best_model_multiclass_classification}
-\end{table}
-
-
- 
-
-
-
-
-
-
+
+\chapter{Classification}
+\label{ch:capitolo3}
+Classification was performed on the available training set using three different algorithms: K-NN (\textit{K-Nearest Neighbours}), Naïve Bayes and Decision Tree.
+A binary classification task and a multiclass one were performed, respectively using the target variables \texttt{has\_LowEngagement} and \texttt{titleType}.
+These were chosen because of their importance in terms of semantic meaning, and centrality in the dataset's structure.
+%%%%%%%%%%%%%%%%%%%%%%%%%%%%%%%%%%%%%%%%%%%%%%%%%% DA VEDERE SE METTERE SOLO QUESTO AL POSTO CHE IN OGNUNA DELLE SEZIONI%%%%%%%%%%%%%%%%%%%%%%%%%%%%%%%%%%%%%%%%%%%%%%%%%
+% For K-NN and Naïve Bayes, a portion of the training set (referred to as the validation set) was used to select the best hyperparameters for the first model (used as an external validation 
+% after internal cross-validation with RandomizedSearch) and to choose the best feature set for the second one. 
+% Instead, to identify the optimal hyperparameters for Decision Tree, a Randomized Search was performed
+% using Repeated Stratified 5-Fold Cross-Validation with 10 repeats on the training set for binary classification, and 5 repeats for multiclass classification, both optimized for the macro-averaged F1-score.\\
+
+% After training, the models were evaluated on the test set using standard performance metrics. 
+
+%%%%%%%%%%%%%%%%%%%%%%%%%%%%%%%%%%%%%%%%%%%%%%%%%%%%%%%%%%%%%%%%%%%%%%%%%%%%%%%%%%%%%%%%%%%%%%%%%%%%%%%%%%%%%%%%%%%%%%%%%%%%%%%%%%%%%%%%%%%
+\section{Binary classification}\label{sec:binary_classification}
+The binary target variable used in this task, \texttt{has\_LowEngagement}, was specifically defined for this purpose. 
+It identifies records where the \texttt{numVotes} attribute is less than 100.\\
+An analysis of semantically related features was run to decide whether to discard any.
+\texttt{userReviewsTotal} has a 75\% correlation with
+\texttt{numVotes}, while \texttt{criticReviewsTotal} has 67\% correlation.
+Due to its semantic similarity with \texttt{numVotes}, \texttt{userReviewsTotal} was discarded for this task.
+In contrast, \texttt{criticReviewsTotal} was retained as it was deemed to provide distinct and complementary information. 
+Moreover, its correlation with other features was not considered sufficiently high to make the problem trivial.
+An important aspect of the chosen binary classification task is the class imbalance, with 10287 records in the training set
+belonging to the \textit{Low Engagement} class and 4668 to \textit{High Engagement}.
+This imbalance was taken into account during model training and evaluation, with a focus on
+macro-averaged F1-score to mitigate its impact on the results.
+
+\subsection{K-NN - Binary Classification}
+The features used for the K-NN algorithm were normalized, as the model is sensitive to unscaled values: log-transformation (when needed) and \texttt{StandardScaler} were applied to data. 
+Then, to perform this task, care was taken in selecting the appropriate type and amount of features to avoid unnecessary increased dimensionality.
+\begin{wrapfigure}{r}{0.40\textwidth}
+    \centering
+    \includegraphics[width=0.30\textwidth]{plots/knn_binary_confmatrix.png}
+    \caption{K-NN binary classification}
+    \label{fig:binary_knn_confusion_matrix}
+\end{wrapfigure}
+
+For example, only \texttt{countryOfOrigin\_freq\_enc} was used instead of including all 7 \texttt{countryOfOrigin\_[continent code]} attributes. 
+The remaining variables of the dataset were maintained as they offered diverse and non-redundant insights.\\
+For this algorithm, a portion of the training set was held out as a validation set to enable external validation after internal cross-validation. 
+A randomized hyperparameter search was indeed performed on the reduced training set, with each configuration evaluated using stratified 5-fold cross-validation. 
+The objective was to identify the optimal value of \textit{k} and explore additional algorithm parameters. 
+The configuration that achieved the highest accuracy on the selected feature set is: \texttt{weights:'uniform', n\_neighbors:9, metric:'cityblock'}. \\
+
+The resulting model shows solid performance, achieving a test accuracy of 0.85. As expected, it performs better on the \textit{Low Engagement} class, with a high recall (0.94) and F1-score (0.89). 
+In contrast, the \textit{High Engagement} class is more challenging for the model; while precision is reasonable (0.83), recall (0.65) indicates that a significant number of instances are misclassified as 
+\textit{Low Engagement}.
+This analysis is reflected in the confusion matrix in Figure~\ref{fig:binary_knn_confusion_matrix}, where 550 out of 1561 \textit{High Engagement} samples were incorrectly labeled as \textit{Low Engagement}.
+In general, the macro average F1-score of 0.81 suggests that the model maintains a balanced performance across both classes.
+
+
+
+\subsection{Naïve Bayes - Binary Classification}
+
+\begin{wrapfigure}{l}{0.40\textwidth}
+    \centering
+    \includegraphics[width=0.30\textwidth]{plots/nb_binary_confmatrix.png}
+    \caption{NB binary classification}
+    \label{fig:nb_binary}
+\end{wrapfigure}
+For Naïve Bayes, a validation set was used to select the best feature set. Two variants of the algorithm were evaluated: GaussianNB and CategoricalNB. 
+However, skewed distribution of continuous attributes and the relevance of discrete features (e.g., genres), made GaussianNB less suitable 
+for the task, resulting in a slightly lower performance in terms of accuracy and classification of underrepresented classes. 
+Therefore, only CategoricalNB results are reported. 
+To apply CategoricalNB, continuous features were discretized using meaningful bins, and each \texttt{countryOfOrigin\_[continent code]} feature was binarized (0/$>$0) to maintain only the significant information; 
+however, only \texttt{is\_from\_America\_bin} and \texttt{is\_from\_Europe\_bin} were used. All features were encoded with OrdinalEncoder as required.
+The model achieved an overall accuracy of 0.83: a solid outcome for a binary classification task considering the simplicity of the algorithm.\\
+
+However, differences between classes emerged: the \textit{Low Engagement} class performed better, with a precision of 0.87, a recall of 0.89, and an F1-score of 0.88.
+On the other hand, the model struggled more in identifying \textit{High Engagement} examples, as confirmed by the low recall for that class (0.70) and by the 481 false 
+negatives in the confusion matrix (Figure~\ref{fig:nb_binary}). The macro average F1-score of 0.80 actually indicates a good balance overall.
+
+
+% \begin{figure}[H]
+%     \centering
+%     \includegraphics[width=0.30\linewidth]{plots/nb_binary_confmatrix.png}
+%     \captionsetup{justification=centering, width=0.9\linewidth}
+%     \caption{Naïve Bayes binary classification}
+%     \label{fig:nb_binary}
+% \end{figure}
+
+
+\subsection{Decision Tree - Binary Classification}
+For explainability purposes, features were not normalized nor transformed for the Decision Tree model,
+as it does not require such preprocessing because it's not based on distance measures, but rather on
+decision thresholds.\\
+To identify the optimal hyperparameters, a Randomized Search was performed
+using Repeated Stratified 5-Fold Cross-Validation with 10 repeats on the training set, optimized for
+the macro-averaged F1-score.
+The best configuration found used Gini index as the splitting criterion,
+a maximum tree depth of 26, and a minimum of 3 samples per leaf.
+The obtained decision tree is shown in Figure~\ref{fig:binary_dt}.
+\begin{figure}[H]
+    \centering
+    \includegraphics[width=0.8\linewidth]{plots/binary_dt.png}
+    \captionsetup{justification=centering, width=0.9\linewidth}
+    \caption{Decision Tree for binary classification}
+    \label{fig:binary_dt}
+\end{figure}
+
+Unsurprisingly, the most important feature for the model was \texttt{criticReviewsTotal},
+which amounted to 0.6 in the feature importance ranking. The 3 following important
+features were \texttt{totalCredits} (0.15), \texttt{totalMedia} (0.10) and \texttt{numRegions} (0.09).
+These four take up around 93\% of the total feature importance, and are all present in the first
+two splits shown in the Decision Tree.\\
+These four features take up around 93\% of the total feature importance, and are all present in the first
+two splits shown in the Decision Tree.
+% Classification performance is summarized in Table~\ref{tab:binary_classification_report}.
+
+% \begin{table}[H]
+%     \centering
+%     \begin{tabular}{lcccc}
+%         \toprule
+%         \bf{Class} & \bf{Precision} & \bf{Recall} & \bf{F1-score} & \bf{Support} \\
+%         \midrule
+%         \bf{Low engagement} & 0.86 & 0.90 & 0.88 & 3416 \\
+%         \bf{High engagement} & 0.75 & 0.69 & 0.72 & 1561 \\
+%         \midrule
+%         \bf{Macro avg} & 0.81 & 0.79 & 0.80 & \\
+%         \bf{Weighted avg} & 0.83 & 0.83 & 0.83 & \\
+%         \midrule
+%         % & & \textbf{Train} & \textbf{Test} & \\
+%         % \midrule
+%         \bf{ROC AUC} & & & 0.87 & \\
+%         \bf{Accuracy}  &  & & 0.83 & \\
+%         \bottomrule
+%     \end{tabular}
+%     \caption{Classification report for binary classification}
+%     \label{tab:binary_classification_report}
+% \end{table}
+Train performance was overall similar to the test one; in particular, the respective accuracies
+were of 0.83 and 0.84, and macro-F1 scores were 0.82 and 0.80.
+In any case, post-pruning was tested, but did not yield any performance improvement, and was therefore
+not applied.
+The \textit{High Engagement} class showed low recall values (0.71 on train set, 0.68 on test set).
+This might be a consequence of class imbalance, as well as poor separability of the two classes.
+This assumption is further supported by the
+precision scores of the class (0.78 on train, 0.75 on test).
+
+% \begin{figure}[H]
+%     \begin{minipage}{0.58\textwidth}
+        % Figure~\ref{fig:conf_matr_binary_dt} shows the confusion matrix for the obtained
+        % Decision Tree, with results regarding the test set.
+        % As can be seen, a significant number of \textit{High Engagement} records was misclassified,
+        % leading to a low Recall for that class.
+        % This might be a consequence of class imbalance, as well as the possible presence
+        % of noise in the data. It's also possible that the two classes are not well separated, leading
+        % the model to prioritize the predominant class.\\
+%     \end{minipage}
+%     \hfill
+%     \begin{minipage}{0.38\textwidth}
+%         \includegraphics[width=\linewidth]{plots/binary_dt_confusion_matrix.png}
+%         \captionsetup{justification=centering, width=0.9\linewidth}
+%         \caption{Confusion matrix for binary classification}
+%         \label{fig:conf_matr_binary_dt}
+%     \end{minipage}
+% \end{figure}
+
+\subsection{Model Comparison - Binary Classification}
+After applying the three algorithms to the binary classification task, it emerged that all models struggle to identify the minority class, 
+\textit{High Engagement}, leading to lower recall values: 0.65 for K-NN, 0.70 for Naïve Bayes, and 0.69 for Decision Tree. 
+This is confirmed by the confusion matrices, where it appears that many \textit{High Engagement} records are misclassified as \textit{Low Engagement}.\\
+
+Among the models, K-NN handled the minority class best in terms of precision (0.83) and F1-score (0.73). 
+However, the fact that Naïve Bayes performed the highest in terms of recall (0.70) makes it a more valid alternative in scenarios where preventing 
+high-engagement titles from being misclassified as low-engagement ones is a priority. In general, Decision Tree show similar performances to Naïve Bayes for all metrics
+In conclusion, K-NN is still considered the most efficient model for this task, as it also achieves the highest overall accuracy, 
+the best macro-average F1-score and the most balanced results across both classes. 
+The macro-average ROC AUC scores for all three models are also quite similar, with K-NN showing the highest value (0.89), 
+followed by Naïve Bayes (0.88) and Decision Tree (0.87).
+A summary of the results of the best model is presented in Table~\ref{tab:best_model_binary_classification}.
+
+% After having performed the task using the three algorithms, some interesting aspects emerged.
+% As expected, all the models, to a different extent, struggle to identify the minority class, \textit{High Engagement}, resuling in lower recall values
+% - 0.65 for K-NN, 0.70 for Naïve Bayes, and 0.68 for Decision Tree.
+% This is evident in the confusion matrices, where a significant number of \textit{High Engagement} records are misclassified as \textit{Low Engagement}.
+% In particular, K-NN handled the minority class the best in terms of precision and F1-score, achieving respectively 0.83 and 0.73.
+% However, the fact that Naïve Bayes performed better in terms of recall (0.70) makes it a more valid alternative
+% in scenarios where preventing high-engagement titles from being misclassified as low-engagement ones is a priority.
+% Decision Tree are located in the middle, showing similar performances to Naïve Bayes, but having a slightly lower recall.
+% In conclusion, considering all these aspects, K-NN is still considered the most efficient model for this task, as it also performs best globally. 
+% In the table~\ref{tab:best_model_binary_classification} its overall results are summarized.
+\begin{table}[H]
+    \centering
+    \begin{tabular}{cccccc}
+        \toprule
+        \bf{} & \bf{Accuracy} & \bf{Precision Macro Avg} & \bf{Recall Macro Avg} & \bf{F1-score Macro Avg} & \bf{AUC} \\
+        \midrule
+        \textbf{K-NN} & 0.85 & 0.84 & 0.79 & 0.81 & 0.89\\
+        \bottomrule
+    \end{tabular}
+    \caption{Overall metrics - K-NN}
+    \label{tab:best_model_binary_classification}
+\end{table}
+
+
+
+
+
+% \begin{table}[H]
+%     \centering
+%     \begin{tabular}{lcccccc}
+%         \toprule
+%         \bf{Model} & \bf{Precision} & \bf{Recall} & \bf{F1-score} & \bf{Accuracy} \\
+%         \midrule
+%         K-NN (Low Eng) & 0.83 & 0.65 & 0.72 & 0.85 \\
+%         K-NN (High Eng) & 0.87 & 0.94 & 0.89 & 0.85 \\
+%         \midrule
+%         Naïve Bayes (Low Eng) & 0.74 & 0.70 & 0.72 & 0.83 \\
+%         Naïve Bayes (High Eng) & 0.87 & 0.89 & 0.88 & 0.83 \\
+%         \midrule    
+%         Decision Tree (Low Eng) & 0.86 & 0.90 & 0.88 & 0.84 \\
+%         Decision Tree (High Eng) & 0.75 & 0.68 & 0.72 & 0.84 \\
+%         \bottomrule
+%     \end{tabular}
+%     \caption{Binary classification - performance comparison}
+%     \label{tab:binary_classification_comparison}
+% \end{table}
+
+
+
+
+
+%%%%%%%%%%%%%%%%%%%%%%%%%%%%%%%%%%%%%%%%%%%%%%%%%%%%%%%%%%%%%%%%%%%%%%%%%%%%%%%%%%%%%%%%%%%%%%%%%%%%%%%%%%%%%5555
+\section{Multiclass classification}\label{sec:multiclass_classification}
+Among the multiclass features in the training set, \texttt{titleType} was selected as the target variable
+for this task, due to its relevance within the dataset. Because of their strong correlation with
+\texttt{titleType}, the feature \texttt{canHaveEpisodes} and the genre \textit{Short} were excluded from the
+feature set. Furthermore, since the primary imputation method for missing values in \texttt{runtimeMinutes}
+relied on information from the chosen target variable, these values were re-imputed to avoid data leakage.
+Specifically, missing entries were filled by sampling from the overall distribution of
+\texttt{runtimeMinutes}, without referencing \texttt{titleType} itself. 
+For the same reason, outliers detected by observing the distribution of \texttt{runtimeMinutes} were removed, 
+and not the ones based on \texttt{titleType} (see subsection 1.3.2).\\
+
+One final point to note is the imbalance in the target feature (previously shown in
+figure~\ref{fig:titleType_distrib}), which was explicitly taken into account
+during the design of the models. As for the binary classification task, macro-averaged F1-score was
+a key metric for model evaluation, as it provides a balance between each class's precision and recall.
+
+
+
+
+% This feature was created to impute the missing values of the original \texttt{runtimeMinutes} variable,
+% but without using the median value according to the titleType. Instead, the missing values were imputed using the help of two variables: \texttt{canHaveEpisodes} and \texttt{is\_Short}
+% (as one of the resulting variables of the multi-label one-hot encoding process of the \texttt{genres} attribute).
+% In particular, 
+% \textbf{SCRIVERE COME E' STATA IMPUTATA NO\_TT - con canhaveepisodes e is\_short preso dai generi}.
+% This approach prevents a significant error, as it would be methodologically incorrect to use \texttt{titleType}-based 
+% imputation for an attribute when \texttt{titleType} itself is the target variable to predict.
+\subsection{K-NN - Multiclass Classification}
+% For the multiclass classification task using the K-NN algorithm, the inclusion of a broad set of 
+% features is necessary and justified, as it was found to help the model to better distinguish between 
+% underrepresented classes - even if the results in their classification are not optimal. 
+% Even though the choice of keeping those classes lowers the overall performance (accuracy) of the model, 
+% it is a trade-off in favor of larger coverage and sensitivity across all classes.\\
+% The hyperparameter tuning strategy that was employed is the same as in binary classification with K-NN. 
+% The configuration that achieved the best performances is: \texttt{{weights:'uniform', n\_neighbors:12, metric:'cityblock'}}.\\ 
+% As expected, the model shows mixed performances across the different classes. 
+% The overall test accuracy reaches 0.76, which is a respectable result for a multiclass problem. 
+% However, since accuracy is a global metric, more attention should be paid to the performances of the single classes. 
+% Classes with a larger support, like \textit{tvEpisode} (1596) and \textit{movie} (1848), are handled quite well: \textit{tvEpisode} reaches an F1-score of 0.83 and \textit{movie} 0.84, both supported by high recall values (respectively 0.93 and 0.87). 
+% \begin{figure}[H]
+%     \centering
+%     \begin{minipage}[t]{0.59\textwidth}
+%         \vspace{0pt}
+%         This is also clearly visible in the confusion matrix of Figure~\ref{fig:multiclass_knn_confusion_matrix}, where these classes dominate with a high count of correct predictions. 
+%         On the other hand, the model struggles with 2 classes in particular: \textit{tvMiniSeries} and \textit{tvSpecial}, i.e. the classes with the least support (respectively 68 and 42). 
+%         In particular, \textit{tvMiniSeries} shows a very low recall (0.03), meaning that it is rarely correctly identified. 
+%         Similarly, \textit{tvMovie} is mostly misclassified, showing a low F1-score of 0.29.\\
+        
+%         An interesting trend to notice in the confusion matrix is how records belonging to class \textit{tvSeries} are frequently misclassified as \textit{tvEpisodes}. 
+%         This is likely due to the similar nature between the two, as both refer to television content and often share overlapping characteristics, considering also that a tv episode is basically part of a tv series. 
+%         A similar confusion occurs between \textit{tvMovie} and \textit{movie}.\\
+
+%         To summarize, since the model achieves a macro average F1-score of 0.50, this reflects clearly this imbalance in performance: while the model performs well on the majority classes, it fails to generalize well especially the minority ones.
+%     \end{minipage}
+%     \hfill
+%     \begin{minipage}[t]{0.40\textwidth}
+%         \vspace{0pt}
+%         \centering
+%         \includegraphics[width=\linewidth]{plots/knn_multiclass_confmatrix.png}
+%         \captionsetup{justification=centering, width=0.65\linewidth}
+%         \caption{K-NN multiclass classification}
+%         \label{fig:multiclass_knn_confusion_matrix}
+%     \end{minipage}
+% \end{figure}
+% \vspace{-0.8em}
+
+
+
+\begin{wrapfigure}{l}{0.4\textwidth}
+    \centering
+    \includegraphics[width=0.35\textwidth]{plots/knn_multiclass_confmatrix.png}
+    \caption{K-NN confusion matrix}
+    \label{fig:multiclass_knn_confusion_matrix}
+\end{wrapfigure}
+For the multiclass classification task using the K-NN algorithm, the inclusion of a broad set of 
+features is justified, as it helps the model to better distinguish between 
+underrepresented classes, despite not reaching optimal results. 
+The hyperparameter tuning strategy that was employed is the same as in binary classification with K-NN. 
+The configuration that achieved the best performances is: \texttt{{weights:'uniform', n\_neighbors:12, metric:'cityblock'}}.\\ 
+
+As expected, the model shows mixed performances across the different classes. 
+The overall test accuracy reaches 0.76, which is a respectable result for a multiclass problem. 
+However, since accuracy is a global metric, more attention was paid to the performances of the single classes. 
+The ones with larger support, like \textit{tvEpisode} (4690 records in the training set) and \textit{movie} (5442), are handled quite well: \textit{tvEpisode} reaches an F1-score of 0.83 and \textit{movie} 0.84, both supported by high recall values (respectively 0.93 and 0.87). 
+This is also clearly visible in the confusion matrix of Figure~\ref{fig:multiclass_knn_confusion_matrix}, where these classes dominate with a high count of correct predictions. 
+On the other hand, the model struggles with 2 classes in particular: \textit{tvMiniSeries} and \textit{tvSpecial}, i.e. the ones with the least support (respectively 186 and 158). 
+% In particular, \textit{tvMiniSeries} shows a very low recall (0.03), meaning that it is rarely correctly identified. 
+% Similarly, \textit{tvMovie} is mostly misclassified, showing a low F1-score of 0.29.\\
+% forse rimetti i dati -> non messi sotto
+Interesingly, the matrix shows how records belonging to class \textit{tvSeries} are frequently misclassified as \textit{tvEpisodes}; this is likely due to the similar nature of the two. 
+This is reflected in a very low recall (0.24) for \textit{tvSeries} and in a quite high precision (0.76) for \textit{tvEpisode}.\\
+
+% This is likely due to the similar nature of the two, as both refer to television content and often share overlapping characteristics, 
+% considering also that a tv episode is can be considered part of a tv series. 
+% A similar confusion occurs between \textit{tvMovie} and \textit{movie}.\\
+To summarize, the macro average F1-score of 0.50 reflects clearly the imbalance in performance: while the model performs well on the majority classes, it fails to generalize well especially the minority ones.
+
+
+
+
+\subsection{Naïve Bayes - Multiclass Classification} 
+For the multiclass classification task, the same procedures as binary classification (explained in subsection 3.1.2) were applied. 
+Note that including the one-hot encoded \textit{genres} features significantly improved classification across all classes, particularly those with limited support in the training set. 
+While with GaussianNB, \textit{tvMiniSeries} was not classified at all, and \textit{tvMovie} and \textit{tvSpecial} were poorly classified. 
+On the other hand, since CategoricalNB better handles categorical data, these classes showed improvements, confirming its suitability for this task.\\   
+\begin{wrapfigure}{r}{0.4\textwidth}
+    \centering
+    \captionsetup{justification=raggedleft, width=1\linewidth}
+    \caption{NB confusion matrix}
+    \label{fig:nb_multiclass}
+    \includegraphics[width=0.9\linewidth]{plots/nb_multiclass_confmatrix.jpg}
+\end{wrapfigure}
+The model achieves an overall accuracy of 0.73, reasonable for multiclass classification, but indicative of difficulties in handling all categories equally. 
+For frequent classes like \textit{movie}, \textit{tvEpisode}, and \textit{short} high F1-scores (about 0.80) suggest effective recognition, likely due also to their distinctive traits. 
+In addition, the \textit{movie} class also shows strong precision (0.82) and recall (0.84), confirming the model's reliability on this category.
+As expected, also for NB, performance drops for underrepresented classes: \textit{tvMiniSeries}, \textit{tvSpecial}, and \textit{tvMovie} have low F1-scores (respectively 0.02, 0.21, and 0.17). 
+Other than their low support, this is probably linked to the presence of common features with more dominant classes, such as \textit{tvEpisode} or \textit{movie} (e.g., 140 \textit{tvMovie} instances misclassified as movie). 
+Also the \textit{tvSeries} class shows issues, with moderate precision (0.52) but low recall (0.40), indicating many missed instances.
+The very low macro F1-score (0.46) actually reflects the inability of the model to perform in a balanced way on all the classes.
+% while the higher weighted F1-score (0.71) suggests that the majority classes have a greater influence on overall performance than the minorities.
+
+% \begin{figure}[H]
+%     \centering
+%     \includegraphics[width=0.30\linewidth]{plots/nb_multiclass_confmatrix.jpg}
+%     \captionsetup{justification=centering, width=0.9\linewidth}
+%     \caption{Naïve Bayes multiclass classification}
+%     \label{fig:nb_multiclass}
+% \end{figure}
+
+
+
+\subsection{Decision Tree - Multiclass Classification}
+% Like for the binary classification task, the Decision Tree model was trained without normalizing or
+% transforming the features, making the model more interpretable. Feature selection was performed by studying
+% feature importance, while hyperparameters were optimized with a Randomized Search,
+% which used Repeated Stratified 5-Fold Cross-Validation with 5 repeats on the training set, optimized for
+% the macro-averaged F1-score.
+Regarding feature and hyperparameter selection, the approach for this task follows the same setup used in the binary classification.
+The best configuration found used Entropy as splitting criterion, had a max depth of 14, a minimum of
+5 samples per leaf, and a minimum of 8 samples in order to split an internal node.
+\begin{figure}[H]
+    \centering
+    \includegraphics[width=0.88\linewidth]{plots/multiclass_tree.png}
+    \captionsetup{justification=centering, width=0.9\linewidth}
+    \caption{Decision Tree for multiclass classification}
+    \label{fig:multiclass_dt}
+\end{figure}
+Figure~\ref{fig:multiclass_dt} shows the Decision Tree obtained for the multiclass classification task.
+The most important feature for the model was \texttt{runtimeMinutes}, on which the first two levels
+of the tree are based, with a feature importance of 0.45.
+Three out of the four splits in the following level are based on \texttt{numRegions} being less than
+2, giving the feature an importance of 0.13; the fourth is based on the \textit{Adventure} genre,
+which has an importance of 0.01.
+\begin{wrapfigure}{r}{0.4\textwidth}
+    \centering
+    \captionsetup{justification=raggedleft, width=1\linewidth}
+    \caption{DT Confusion matrix}
+    \label{fig:multiclass_dt_conf_matrix}
+    \includegraphics[width=0.9\linewidth]{plots/multiclass_dt_conf_matrix.png}
+\end{wrapfigure}
+The model showed a general tendency towards overfitting; many configurations were tested to prevent
+this. The overall accuracy shows a significant drop (from 0.86 on the train set, to 0.75 on the test set),
+as well as the macro-averaged F1-score, going from 0.65 to 0.52.
+This was given from the \textit{tvMiniSeries} and \textit{tvSpecial} classes: on the train set these had f1-scores of
+respectively 0.35 and 0.22, and both had 0.10 on the test set. 
+In order to mitigate overfitting, post-pruning was tested, but did not give particular benefits.
+Higher values for the parameter $\alpha$ had minor positive effects on the generalization
+capabilities of the model, at the cost of losing predictions on the less represented classes.
+Since they were by far the least represented classes, they required a trade-off between low-represented classes classification
+and generalization. This can be seen in Figure~\ref{fig:multiclass_dt_conf_matrix}, which shows
+that most predictions for these classes were wrong.\\
+% Another aspect highlighted by the confusion matrix is the fact that \textit{tvMovie} was often
+% classified as \textit{movie}, leading to a recall value of 0.26 on the test set.
+% This is likely due to the fact that the two classes are overlapping, since they are semantically related,
+% and is further supported by the fact that the most common misclassification for \textit{movie} was
+% \textit{tvMovie}, albeit with a low number of occurrences, likely due to it being the biggest class.
+The confusion matrix also highlights that \textit{tvMovie} was often misclassified as \textit{movie}, resulting in a recall of 0.26 on the test set. 
+This is likely due to semantic overlap between the two classes, as it is supported by the fact that the most frequent misclassification 
+for \textit{movie} was \textit{tvMovie} itself, though it occurred less frequently, being movie is the largest class.
+A similar pattern is observed with \textit{tvSeries} and \textit{tvMiniSeries}, with 37 out of the total 68
+of the \textit{tvMiniSeries} records being misclassified as \textit{tvSeries}.
+
+
+
+
+\subsection{Model Comparison - Multiclass Classification}
+% As expected, a common issue that was observed is the difficulty in correctly classifying underrepresented classes.
+% Classes such as \textit{tvMiniSeries} (186 records in the training set), \textit{tvMovie} (844), and \textit{tvSpecial} (158) consistently show low recall and F1-scores across all models.
+% The poorest performance is observed for the first one, with recall values ranging from 0.01 (Naïve Bayes) to 0.07 (Decision Tree), and a maximum F1-score of 0.10 (Decision Tree).
+% On the other hand, well represented classes, such as \textit{movie} (5442 records in the training set) and \textit{tvEpisode} (4690), are generally classified accurately, as previously discussed.\\
+\begin{wrapfigure}{l}{0.50\textwidth}
+    \centering
+    \captionsetup{justification=raggedleft, width=1\linewidth}
+    \caption{Model comparison - ROC}
+    \label{fig:multiclass_roc}
+    \includegraphics[width=0.9\linewidth]{plots/ROC_multiclass.png}
+\end{wrapfigure}
+The analysis of K-NN, CategoricalNB and Decision Tree models reveals several consistent patterns in their performances. 
+As expected, underrepresented classes show consistently low recall and F1-scores across all models.
+\textit{tvMiniSeries} performs worst, with recall between 0.01 (Naïve Bayes) and 0.07 (Decision Tree), and a maximum F1-score of 0.10. 
+In contrast, well-represented classes like \textit{movie} (5442) and \textit{tvEpisode} (4690) are always classified accurately.\\ 
+However, class imbalance alone does not fully explain the misclassifications. The confusion matrices showed systematic misclassification patterns, 
+where minority classes were frequently absorbed into semantically related but more dominant categories. 
+Across all models, but at different extent, \textit{tvMovie} is frequently confused with \textit{movie}, and \textit{tvMiniSeries} is often predicted as \textit{tvSeries}.
+K-NN also shows a tendency to predict \textit{tvSeries} as \textit{tvEpisode}.
+The choice of keeping those underrepresented classes, even if it lowers the overall performance (accuracy) of the models, 
+is an important trade-off in favor of larger coverage and sensitivity across all classes.\\
+To summarize, Decision Tree achieved the best overall performance (0.79 accuracy, 0.52 macro-average F1), followed by K-NN and Naïve Bayes. 
+However, the ROC analysis reveals an apparent paradox: Naïve Bayes showed the highest macro-average AUC (0.91), despite poorer classification results.
+Still, Decision Tree remains the optimal choice, effectively balancing overall accuracy with minority class performance, 
+since relying only on AUC can be misleading in imbalanced multiclass scenarios.
+In Table~\ref{tab:best_model_multiclass_classification} its overall results are summarized.
+\begin{table}[H]
+    \centering
+    \begin{tabular}{cccccc}
+        \toprule
+        \bf{ } & \bf{Accuracy} & \bf{Precision Macro Avg} & \bf{Recall Macro Avg} & \bf{F1-score Macro Avg} & \bf{AUC} \\
+        \midrule
+        \bf{DT} & 0.79 & 0.55 & 0.51 & 0.52 & 0.84 \\
+        \bottomrule
+    \end{tabular}
+    \caption{Overall metrics - Decision Tree}
+    \label{tab:best_model_multiclass_classification}
+\end{table}
+
+
+ 
+
+
+
+
+
+
 % Because of class imbalance, for evaluation purposes, macro-averaged F1-score was heavily considered.